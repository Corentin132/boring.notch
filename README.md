--- conflicted
+++ resolved
@@ -23,11 +23,7 @@
 
 
 ### Icon credits: [@maxtron95](https://github.com/maxtron95)
-<<<<<<< HEAD
-### Website credits: [@himanshu]
-=======
 ### Website credits: [@himanshhhhuv](https://github.com/himanshhhhuv)
->>>>>>> 6b243a52
 
 ## ⚡ Under the Hood Improvements and New features 🛠️
 
